use alexandria_bytes::{Bytes, BytesTrait};
use contracts::client::gas_router_component::GasRouterComponent::GasRouterConfig;
use contracts::hooks::libs::standard_hook_metadata::standard_hook_metadata::VARIANT;
use core::integer::BoundedInt;
use mocks::test_interchain_gas_payment::ITestInterchainGasPaymentDispatcherTrait;
use mocks::{
    test_erc20::ITestERC20DispatcherTrait,
    test_post_dispatch_hook::{
        ITestPostDispatchHookDispatcher, ITestPostDispatchHookDispatcherTrait,
    },
    xerc20_lockbox_test::IXERC20LockboxTestDispatcher, xerc20_test::IXERC20TestDispatcher,
};
use openzeppelin::token::erc20::interface::{ERC20ABIDispatcher, ERC20ABIDispatcherTrait};
use openzeppelin::token::erc20::interface::{IERC20Dispatcher, IERC20DispatcherTrait};
use snforge_std::{CheatSpan, ContractClassTrait, DeclareResultTrait, cheat_caller_address, declare};
use starknet::ContractAddress;
use super::common::{
    ALICE, BOB, DECIMALS, DESTINATION, E18, GAS_LIMIT, IHypERC20TestDispatcherTrait, ORIGIN,
    REQUIRED_VALUE, Setup, TRANSFER_AMT, ZERO_SUPPLY, setup,
};

const MAX_INT: u256 = 0xffffffffffffffffffffffffffffffffffffffffffffffffffffffffffffffff;

#[starknet::interface]
pub trait IHypERC20LockboxTest<TContractState> {
    // MailboxClient
    fn set_hook(ref self: TContractState, _hook: ContractAddress);
    fn set_interchain_security_module(ref self: TContractState, _module: ContractAddress);
    fn get_hook(self: @TContractState) -> ContractAddress;
    fn get_local_domain(self: @TContractState) -> u32;
    fn interchain_security_module(self: @TContractState) -> ContractAddress;
    // Router
    fn enroll_remote_router(ref self: TContractState, domain: u32, router: u256);
    fn enroll_remote_routers(ref self: TContractState, domains: Array<u32>, addresses: Array<u256>);
    fn unenroll_remote_router(ref self: TContractState, domain: u32);
    fn unenroll_remote_routers(ref self: TContractState, domains: Array<u32>);
    fn handle(ref self: TContractState, origin: u32, sender: u256, message: Bytes);
    fn domains(self: @TContractState) -> Array<u32>;
    fn routers(self: @TContractState, domain: u32) -> u256;
    // GasRouter
    fn set_destination_gas(
        ref self: TContractState,
        gas_configs: Option<Array<GasRouterConfig>>,
        domain: Option<u32>,
        gas: Option<u256>,
    );
    fn quote_gas_payment(self: @TContractState, destination_domain: u32) -> u256;
    // TokenRouter
    fn transfer_remote(
        ref self: TContractState,
        destination: u32,
        recipient: u256,
        amount_or_id: u256,
        value: u256,
        hook_metadata: Option<Bytes>,
        hook: Option<ContractAddress>,
    ) -> u256;
    // XERC20Lockbox
    fn xerc20(self: @TContractState) -> ContractAddress;
    fn erc20(self: @TContractState) -> ContractAddress;
    fn deposit(ref self: TContractState, amount: u256);
    fn deposit_to(ref self: TContractState, user: u256, amount: u256);
    fn deposit_native_to(ref self: TContractState, user: u256);
    fn withdraw(ref self: TContractState, amount: u256);
    fn withdraw_to(ref self: TContractState, user: u256, amount: u256);
    fn lockbox(self: @TContractState) -> ContractAddress;
    fn xERC20(self: @TContractState) -> ContractAddress;
    // HypERC20Collateral
    fn balance_of(self: @TContractState, account: ContractAddress) -> u256;
}

fn setup_lockbox() -> (Setup, IHypERC20LockboxTestDispatcher) {
    let mut setup = setup();

    let mut calldata: Array<felt252> = array![];
    ZERO_SUPPLY.serialize(ref calldata);
    DECIMALS.serialize(ref calldata);

    let contract = declare("XERC20Test").unwrap().contract_class();
    let (xerc20, _) = contract.deploy(@calldata).unwrap();
    let xerc20 = IXERC20TestDispatcher { contract_address: xerc20 };

    let contract = declare("XERC20LockboxTest").unwrap().contract_class();

    let mut calldata: Array<felt252> = array![];
    xerc20.contract_address.serialize(ref calldata);
    setup.erc20_token.contract_address.serialize(ref calldata);

    let (lockbox, _) = contract.deploy(@calldata).unwrap();
    let lockbox = IXERC20LockboxTestDispatcher { contract_address: lockbox };
    let contract = declare("HypXERC20Lockbox").unwrap().contract_class();

    let mut calldata: Array<felt252> = array![];
    setup.local_mailbox.contract_address.serialize(ref calldata);
    lockbox.contract_address.serialize(ref calldata);
    starknet::get_contract_address().serialize(ref calldata);
    setup.noop_hook.contract_address.serialize(ref calldata);
    setup.igp.contract_address.serialize(ref calldata);

    let (xerc20lockbox, _) = contract.deploy(@calldata).unwrap();
    let xerc20lockbox = IHypERC20LockboxTestDispatcher { contract_address: xerc20lockbox };

    cheat_caller_address(setup.eth_token.contract_address, ALICE(), CheatSpan::TargetCalls(1));

    ERC20ABIDispatcher { contract_address: setup.eth_token.contract_address }
        .approve(xerc20.contract_address, BoundedInt::max());
    ERC20ABIDispatcher { contract_address: setup.eth_token.contract_address }
        .approve(lockbox.contract_address, BoundedInt::max());
    ERC20ABIDispatcher { contract_address: setup.eth_token.contract_address }
        .approve(xerc20lockbox.contract_address, BoundedInt::max());

    let remote_token_address: felt252 = setup.remote_token.contract_address.into();
    xerc20lockbox.enroll_remote_router(DESTINATION, remote_token_address.into());
    setup.primary_token = setup.erc20_token;
    setup.primary_token.transfer(ALICE(), 1000 * E18);
    enroll_remote_router(@setup, xerc20lockbox);
    (setup, xerc20lockbox)
}

#[test]
fn test_erc20_lockbox_approval() {
    let (_, xerc20lockbox) = setup_lockbox();

    let xerc20 = xerc20lockbox.xERC20();
    let dispatcher = ERC20ABIDispatcher { contract_address: xerc20 };
    assert_eq!(
        dispatcher.allowance(xerc20lockbox.contract_address, xerc20lockbox.lockbox()), MAX_INT,
    );
}

#[test]
fn test_erc20_lockbox_transfer() {
    let (setup, xerc20lockbox) = setup_lockbox();

    let balance_before = xerc20lockbox.balance_of(ALICE());

    cheat_caller_address(setup.primary_token.contract_address, ALICE(), CheatSpan::TargetCalls(1));
    setup.primary_token.approve(xerc20lockbox.contract_address, TRANSFER_AMT);
    perform_remote_transfer_and_gas(@setup, xerc20lockbox, REQUIRED_VALUE, TRANSFER_AMT, 0);

    assert_eq!(xerc20lockbox.balance_of(ALICE()), balance_before - TRANSFER_AMT);
}

#[test]
fn test_remote_transfer_with_custom_gas_config() {
    let (setup, xerc20lockbox) = setup_lockbox();
    let gas_price = setup.igp.gas_price();
<<<<<<< HEAD

    cheat_caller_address(setup.eth_token.contract_address, ALICE(), CheatSpan::TargetCalls(1));

    let eth_dispatcher = IERC20Dispatcher { contract_address: setup.eth_token.contract_address };
    eth_dispatcher.approve(xerc20lockbox.contract_address, gas_price * GAS_LIMIT);

    cheat_caller_address(setup.primary_token.contract_address, ALICE(), CheatSpan::TargetCalls(1));
    setup.primary_token.approve(xerc20lockbox.contract_address, TRANSFER_AMT);

    println!(
        "allowance {:?} {:?}",
        setup.primary_token.allowance(ALICE(), xerc20lockbox.contract_address),
        xerc20lockbox.contract_address,
    );
=======

    cheat_caller_address(setup.eth_token.contract_address, ALICE(), CheatSpan::TargetCalls(1));

    let eth_dispatcher = IERC20Dispatcher { contract_address: setup.eth_token.contract_address };
    eth_dispatcher.approve(xerc20lockbox.contract_address, gas_price * GAS_LIMIT);

    cheat_caller_address(setup.primary_token.contract_address, ALICE(), CheatSpan::TargetCalls(1));
    setup.primary_token.approve(xerc20lockbox.contract_address, TRANSFER_AMT);
>>>>>>> 6bbf4baf

    // Check balance before transfer
    let balance_before = xerc20lockbox.balance_of(ALICE());
    // Set custom gas config
    xerc20lockbox.set_hook(setup.igp.contract_address);
    let config = array![GasRouterConfig { domain: DESTINATION, gas: GAS_LIMIT }];
    xerc20lockbox.set_destination_gas(Option::Some(config), Option::None, Option::None);

    cheat_caller_address(xerc20lockbox.contract_address, ALICE(), CheatSpan::TargetCalls(1));
    // Do a remote transfer
    perform_remote_transfer_and_gas(
        @setup, xerc20lockbox, REQUIRED_VALUE, TRANSFER_AMT, GAS_LIMIT * gas_price,
    );

    // Check balance after transfer
    assert_eq!(
        xerc20lockbox.balance_of(ALICE()),
        balance_before - TRANSFER_AMT,
        "Incorrect balance after transfer",
    );
    let eth_dispatcher = IERC20Dispatcher { contract_address: setup.eth_token.contract_address };
    assert_eq!(
        eth_dispatcher.balance_of(setup.igp.contract_address),
        GAS_LIMIT * gas_price,
        "Gas fee didnt transferred",
    );
}

pub fn perform_remote_transfer_erc20_lockbox_and_gas_with_hook(
    setup: @Setup,
    local_token: IHypERC20LockboxTestDispatcher,
    msg_value: u256,
    amount: u256,
    hook: ContractAddress,
    hook_metadata: Bytes,
) -> u256 {
    cheat_caller_address(local_token.contract_address, ALICE(), CheatSpan::TargetCalls(1));
    // Remote transfer
    let bob_felt: felt252 = BOB().into();
    let bob_address: u256 = bob_felt.into();
    let message_id = local_token
        .transfer_remote(
            DESTINATION,
            bob_address,
            amount,
            msg_value,
            Option::Some(hook_metadata),
            Option::Some(hook),
        );

    process_transfers(setup, local_token, BOB(), amount);

    let remote_token = IERC20Dispatcher {
        contract_address: (*setup).remote_token.contract_address,
    };
    assert_eq!(remote_token.balance_of(BOB()), amount);
    message_id
}

#[test]
#[fuzzer]
fn test_fuzz_erc20_lockbox_remote_transfer_with_hook_specified(mut fee: u256, metadata: u256) {
    let fee = fee % (TRANSFER_AMT / 10);
    let mut metadata_bytes = BytesTrait::new_empty();
    metadata_bytes.append_u16(VARIANT);
    metadata_bytes.append_u256(metadata);
    let (setup, xerc20lockbox) = setup_lockbox();

    let (hook_address, _) = setup.test_post_dispatch_hook_contract.deploy(@array![]).unwrap();
    let hook = ITestPostDispatchHookDispatcher { contract_address: hook_address };
    hook.set_fee(fee);

    cheat_caller_address(setup.eth_token.contract_address, ALICE(), CheatSpan::TargetCalls(1));

    let eth_dispatcher = IERC20Dispatcher { contract_address: setup.eth_token.contract_address };
    eth_dispatcher.approve(xerc20lockbox.contract_address, fee);

    cheat_caller_address(setup.primary_token.contract_address, ALICE(), CheatSpan::TargetCalls(1));
    setup.primary_token.approve(xerc20lockbox.contract_address, TRANSFER_AMT);

    let balance_before = xerc20lockbox.balance_of(ALICE());

    let message_id = perform_remote_transfer_erc20_lockbox_and_gas_with_hook(
        @setup, xerc20lockbox, fee, TRANSFER_AMT, hook.contract_address, metadata_bytes,
    );

    let balance_after = xerc20lockbox.balance_of(ALICE());
    assert_eq!(balance_after, balance_before - TRANSFER_AMT);
    assert_eq!(eth_dispatcher.balance_of(hook_address), fee, "fee didnt transferred");
    assert!(hook.message_dispatched(message_id), "Hook did not dispatch");
}

#[test]
fn test_erc20_lockbox_handle() {
    let (setup, local_token) = setup_lockbox();

    let balance_before = local_token.balance_of(ALICE());

    handle_local_transfer(@setup, local_token, TRANSFER_AMT);

    assert_eq!(local_token.balance_of(ALICE()), balance_before + TRANSFER_AMT);
}

pub fn handle_local_transfer(
    setup: @Setup, local_token: IHypERC20LockboxTestDispatcher, transfer_amount: u256,
) {
    cheat_caller_address(
        local_token.contract_address,
        (*setup).local_mailbox.contract_address,
        CheatSpan::TargetCalls(1),
    );

    let mut message = BytesTrait::new_empty();
    message.append_address(ALICE());
    message.append_u256(transfer_amount);

    let address_felt: felt252 = (*setup).remote_token.contract_address.into();
    let contract_address: u256 = address_felt.into();
    local_token.handle(DESTINATION, contract_address, message);
}

pub fn enroll_remote_router(setup: @Setup, lockbox: IHypERC20LockboxTestDispatcher) {
    let local_token_address: felt252 = lockbox.contract_address.into();
    (*setup).remote_token.enroll_remote_router(ORIGIN, local_token_address.into());
}


pub fn perform_remote_transfer(
    setup: @Setup, local_token: IHypERC20LockboxTestDispatcher, msg_value: u256, amount: u256,
) {
    cheat_caller_address(local_token.contract_address, ALICE(), CheatSpan::TargetCalls(1));
    let bob_felt: felt252 = BOB().into();
    let bob_address: u256 = bob_felt.into();
    local_token
        .transfer_remote(DESTINATION, bob_address, amount, msg_value, Option::None, Option::None);
    process_transfers(setup, local_token, BOB(), amount);

    let remote_token = ERC20ABIDispatcher {
        contract_address: (*setup).remote_token.contract_address,
    };
    assert_eq!(remote_token.balance_of(BOB()), amount);
}

pub fn perform_remote_transfer_and_gas(
    setup: @Setup,
    local_token: IHypERC20LockboxTestDispatcher,
    msg_value: u256,
    amount: u256,
    gas_overhead: u256,
) {
    perform_remote_transfer(setup, local_token, msg_value + gas_overhead, amount);
}

pub fn process_transfers(
    setup: @Setup,
    local_token: IHypERC20LockboxTestDispatcher,
    recipient: ContractAddress,
    amount: u256,
) {
    cheat_caller_address(
        (*setup).remote_token.contract_address,
        (*setup).remote_mailbox.contract_address,
        CheatSpan::TargetCalls(1),
    );

    let mut message = BytesTrait::new_empty();
    message.append_address(recipient);
    message.append_u256(amount);
    let address_felt: felt252 = local_token.contract_address.into();
    let local_token_address: u256 = address_felt.into();
    (*setup).remote_token.handle(ORIGIN, local_token_address, message);
}<|MERGE_RESOLUTION|>--- conflicted
+++ resolved
@@ -145,7 +145,6 @@
 fn test_remote_transfer_with_custom_gas_config() {
     let (setup, xerc20lockbox) = setup_lockbox();
     let gas_price = setup.igp.gas_price();
-<<<<<<< HEAD
 
     cheat_caller_address(setup.eth_token.contract_address, ALICE(), CheatSpan::TargetCalls(1));
 
@@ -154,22 +153,6 @@
 
     cheat_caller_address(setup.primary_token.contract_address, ALICE(), CheatSpan::TargetCalls(1));
     setup.primary_token.approve(xerc20lockbox.contract_address, TRANSFER_AMT);
-
-    println!(
-        "allowance {:?} {:?}",
-        setup.primary_token.allowance(ALICE(), xerc20lockbox.contract_address),
-        xerc20lockbox.contract_address,
-    );
-=======
-
-    cheat_caller_address(setup.eth_token.contract_address, ALICE(), CheatSpan::TargetCalls(1));
-
-    let eth_dispatcher = IERC20Dispatcher { contract_address: setup.eth_token.contract_address };
-    eth_dispatcher.approve(xerc20lockbox.contract_address, gas_price * GAS_LIMIT);
-
-    cheat_caller_address(setup.primary_token.contract_address, ALICE(), CheatSpan::TargetCalls(1));
-    setup.primary_token.approve(xerc20lockbox.contract_address, TRANSFER_AMT);
->>>>>>> 6bbf4baf
 
     // Check balance before transfer
     let balance_before = xerc20lockbox.balance_of(ALICE());
