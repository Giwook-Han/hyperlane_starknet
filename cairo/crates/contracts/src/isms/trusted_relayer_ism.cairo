--- conflicted
+++ resolved
@@ -12,14 +12,9 @@
         IInterchainSecurityModule, IMailboxDispatcher, IMailboxDispatcherTrait, ModuleType,
     };
     use contracts::libs::message::{Message, MessageTrait};
-<<<<<<< HEAD
-    use starknet::ContractAddress;
-    use starknet::storage::{StoragePointerReadAccess, StoragePointerWriteAccess};
-=======
 
     use starknet::storage::{StoragePointerReadAccess, StoragePointerWriteAccess};
     use super::*;
->>>>>>> 6bbf4baf
     #[storage]
     struct Storage {
         mailbox: ContractAddress,
