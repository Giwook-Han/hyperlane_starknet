pub mod aggregation_ism_metadata {
    use alexandria_bytes::{Bytes, BytesTrait};
    use core::result::Result;

    pub trait AggregationIsmMetadata {
        fn metadata_at(_metadata: Bytes, _index: u8) -> Bytes;
        fn has_metadata(_metadata: Bytes, _index: u8) -> bool;
    }
    /// * Format of metadata:
    /// *
    /// * [????:????] Metadata start/end uint32 ranges, packed as uint64
    /// * [????:????] ISM metadata, packed encoding
    /// *
    pub const RANGE_SIZE: u8 = 4;
    const BYTES_PER_ELEMENT: u8 = 16;

    impl AggregationIsmMetadataImpl of AggregationIsmMetadata {
        /// Returns the metadata provided for the ISM at `_index`
        /// Dev: Callers must ensure _index is less than the number of metadatas provided
        /// Dev: Callers must ensure `hasMetadata(_metadata, _index)`
        ///
        /// # Arguments
        ///
        /// * - `_metadata` -Encoded Aggregation ISM metadata
        /// * - `_index` - The index of the ISM to check for metadata for
        ///
        /// # Returns
        ///
        /// Bytes -  The metadata provided for the ISM at `_index`
        fn metadata_at(_metadata: Bytes, _index: u8) -> Bytes {
            let (mut start, end) = match metadata_range(_metadata.clone(), _index) {
                Result::Ok((start, end)) => (start, end),
                Result::Err(_) => (0, 0),
            };
            let (_, res) = _metadata.read_bytes(start, end - start);
            res
        }
        /// Returns whether or not metadata was provided for the ISM at _index
        /// Dev: Callers must ensure _index is less than the number of metadatas provided
        ///
        /// # Arguments
        ///
        /// * - `_metadata` -Encoded Aggregation ISM metadata
        /// * - `_index` - The index of the ISM to check for metadata for
        ///
        /// # Returns
        ///
        /// boolean -  Whether or not metadata was provided for the ISM at `_index`
        fn has_metadata(_metadata: Bytes, _index: u8) -> bool {
            match metadata_range(_metadata, _index) {
                Result::Ok((start, _)) => start > 0,
                Result::Err(_) => false,
            }
        }
    }

    /// Returns the range of the metadata provided for the ISM at _index
    /// Dev: Callers must ensure _index is less than the number of metadatas provided
    ///
    /// # Arguments
    ///
    /// * - `_metadata` -Encoded Aggregation ISM metadata
    /// * - `_index` - The index of the ISM to check for metadata for
    ///
    /// # Returns
    ///
    /// Result<u32, u32), u8> -  Result on whether or not metadata was provided for the ISM at
    /// `_index`
    fn metadata_range(_metadata: Bytes, _index: u8) -> Result<(u32, u32), u8> {
        let start = _index.into() * RANGE_SIZE * 2;
        let mid = start + RANGE_SIZE;
        let (_, mid_metadata) = _metadata.read_u32(mid.into());
        let (_, start_metadata) = _metadata.read_u32(start.into());
        Result::Ok((start_metadata, mid_metadata))
    }
}


#[cfg(test)]
mod test {
    use alexandria_bytes::BytesTrait;
<<<<<<< HEAD
    use super::aggregation_ism_metadata::AggregationIsmMetadata;
=======
    use super::aggregation_ism_metadata::{AggregationIsmMetadata, RANGE_SIZE};
>>>>>>> 6bbf4baf

    #[test]
    fn test_aggregation_ism_metadata() {
        let encoded_metadata = BytesTrait::new(
            64,
            array![
                0x0000001800000024000000240000002C,
                0x0000002C00000034AAAAAAAAAAAAAAAA,
                0xBBBBCCCCDDDDDDDDEEEEEEEEFFFFFFFF,
                0x00000000000000000000000000000000,
            ],
        );
        let mut expected_result = array![0xAAAAAAAAAAAAAAAABBBBCCCC00000000_u256];
        let mut cur_idx = 0;
        while (cur_idx != 1) {
            let result = AggregationIsmMetadata::metadata_at(encoded_metadata.clone(), 0);
            assert(
                *BytesTrait::data(result.clone())[0] == *expected_result.at(cur_idx).low,
                'Agg metadata extract failed',
            );
            cur_idx += 1;
        };
    }

    #[test]
<<<<<<< HEAD
    fn test_metadata_not_padded() {
        let encoded_metadata = BytesTrait::new(
            141,
=======
    // this metadata is from a test message from e2e between two katana (local) nodes
    fn test_metadata_not_padded() {
        // 2 * RANGE_SIZE + 133 (68 + 1 * 65 -> messageId metadata size with 1 validator)
        const AGGREGATION_ISM_METADATA_SIZE: u8 = 2 * RANGE_SIZE + 133;
        // 9 X 16 (u128 size) = 144 covers AGGREGATION_ISM_METADATA_SIZE
        const METADATA_U128_CHUNKS: u32 = 9;

        let encoded_metadata = BytesTrait::new(
            AGGREGATION_ISM_METADATA_SIZE.try_into().unwrap(),
>>>>>>> 6bbf4baf
            array![
                0x000000080000008d071e1b5e54086bbd,
                0xe2b7a131a2c913f442485974c32df56e,
                0xe47f9456b3270daebe22faba5bc0223a,
                0x7e3077adcd04391f2ccdd2b2ad2eac2d,
                0x71c3f04755d5d95d000000015dcbf07f,
                0xa1898b0d8b64991f099e8478268fb36e,
                0x0e5fe7832aa345da8b8888645622786d,
                0x53d898c95d75d37a582de78deda23497,
                0x7d806349eac6653e9190d11a1c,
            ],
        );
        let mut expected_result = array![
            0x071E1B5E54086BBDE2B7A131A2C913F4_u256,
            0x42485974C32DF56EE47F9456B3270DAE_u256,
            0xbe22faba5bc0223a7e3077adcd04391f_u256,
            0x2ccdd2b2ad2eac2d71c3f04755d5d95d_u256,
            0x000000015dcbf07fa1898b0d8b64991f_u256,
            0x099e8478268fb36e0e5fe7832aa345da_u256,
            0x8B8888645622786D53D898C95D75D37A_u256,
            0x582DE78DEDA234970000007D806349EA_u256,
            0xC6653E91900000000000000000000000_u256,
        ];
        let result = AggregationIsmMetadata::metadata_at(encoded_metadata.clone(), 0);

        let mut cur_idx = 0;
<<<<<<< HEAD
        while (cur_idx != 9) {
=======
        while (cur_idx != METADATA_U128_CHUNKS) {
>>>>>>> 6bbf4baf
            assert(
                *BytesTrait::data(result.clone())[cur_idx] == *expected_result.at(cur_idx).low,
                'Agg metadata extract failed',
            );
            cur_idx += 1;
        }
    }

    #[test]
    fn test_aggregation_ism_has_metadata() {
        let encoded_metadata = BytesTrait::new(
            64,
            array![
                0x00000018000000240000000000000000,
                0x0000002C00000034AAAAAAAAAAAAAAAA,
                0xBBBBCCCCDDDDDDDDEEEEEEEEFFFFFFFF,
                0x00000000000000000000000000000000,
            ],
        );
        assert_eq!(AggregationIsmMetadata::has_metadata(encoded_metadata.clone(), 0), true);
        assert_eq!(AggregationIsmMetadata::has_metadata(encoded_metadata.clone(), 1), false);
    }
}<|MERGE_RESOLUTION|>--- conflicted
+++ resolved
@@ -79,11 +79,7 @@
 #[cfg(test)]
 mod test {
     use alexandria_bytes::BytesTrait;
-<<<<<<< HEAD
-    use super::aggregation_ism_metadata::AggregationIsmMetadata;
-=======
     use super::aggregation_ism_metadata::{AggregationIsmMetadata, RANGE_SIZE};
->>>>>>> 6bbf4baf
 
     #[test]
     fn test_aggregation_ism_metadata() {
@@ -109,11 +105,6 @@
     }
 
     #[test]
-<<<<<<< HEAD
-    fn test_metadata_not_padded() {
-        let encoded_metadata = BytesTrait::new(
-            141,
-=======
     // this metadata is from a test message from e2e between two katana (local) nodes
     fn test_metadata_not_padded() {
         // 2 * RANGE_SIZE + 133 (68 + 1 * 65 -> messageId metadata size with 1 validator)
@@ -123,7 +114,6 @@
 
         let encoded_metadata = BytesTrait::new(
             AGGREGATION_ISM_METADATA_SIZE.try_into().unwrap(),
->>>>>>> 6bbf4baf
             array![
                 0x000000080000008d071e1b5e54086bbd,
                 0xe2b7a131a2c913f442485974c32df56e,
@@ -150,11 +140,7 @@
         let result = AggregationIsmMetadata::metadata_at(encoded_metadata.clone(), 0);
 
         let mut cur_idx = 0;
-<<<<<<< HEAD
-        while (cur_idx != 9) {
-=======
         while (cur_idx != METADATA_U128_CHUNKS) {
->>>>>>> 6bbf4baf
             assert(
                 *BytesTrait::data(result.clone())[cur_idx] == *expected_result.at(cur_idx).low,
                 'Agg metadata extract failed',
