#[allow(dead_code)]
mod constants;
mod contracts;
mod validator;

use bytes::{buf, BufMut, BytesMut};
use cainome::cairo_serde::CairoSerde;
use contracts::{
    eth::mailbox::{DispatchFilter, DispatchIdFilter},
    strk::mailbox::{mailbox, Bytes, Dispatch as DispatchEvent, Message},
};
use ethers::{
    prelude::parse_log, providers::Middleware, signers::Signer, types::TransactionReceipt,
};
use starknet::{
    accounts::{Account, ConnectedAccount},
    core::{
        types::{Event, Felt, ReceiptBlock, TransactionReceiptWithBlockInfo},
        utils::get_selector_from_name,
    },
    macros::felt,
    providers::{AnyProvider, Provider},
};

use crate::{
    constants::{DOMAIN_EVM, DOMAIN_STRK},
    contracts::{eth, strk},
    validator::TestValidators,
};

/// Parse the dispatch event from the receipt events
pub fn parse_dispatch_from_res(events: &[Event]) -> DispatchEvent {
    let key = get_selector_from_name("Dispatch").unwrap(); // safe to unwrap
    let found = events.iter().find(|v| v.keys.contains(&key)).unwrap();
    DispatchEvent {
        sender: cainome::cairo_serde::U256::from_bytes_be(&found.data[0].to_bytes_be()),
        destination_domain: found.data[2].try_into().unwrap(),
        recipient_address: cainome::cairo_serde::U256::from_bytes_be(&found.data[3].to_bytes_be()),
        message: Message::cairo_deserialize(&found.data, 5).expect("Failed to deserialize message"),
    }
}

fn u128_vec_to_u8_vec(input: Vec<u128>) -> Vec<u8> {
    let mut output = Vec::with_capacity(input.len() * 16);
    for value in input {
        output.extend_from_slice(&value.to_be_bytes());
    }
    output
}

/// Convert a starknet message to eth message bytes
fn to_eth_message_bytes(starknet_message: Message) -> Vec<u8> {
    let mut buf =
        BytesMut::with_capacity(1 + 4 + 4 + 32 + 4 + 32 + starknet_message.body.size as usize);

    buf.put_u8(starknet_message.version);
    buf.put_u32(starknet_message.nonce);
    buf.put_u32(starknet_message.origin);
    buf.put_slice(&starknet_message.sender.to_bytes_be().as_slice());
    buf.put_u32(starknet_message.destination);
    buf.put_slice(starknet_message.recipient.to_bytes_be().as_slice());
    buf.put_slice(&u128_vec_to_u8_vec(starknet_message.body.data));

    println!("ETH message bytes: {:?}", buf.to_vec());

    buf.to_vec()
}

/// Convert a dispatch event to a starknet message
fn eth_dispatch_event_to_strk_message(event: DispatchFilter) -> Message {
    let mut buffer: [u8; 32] = [0; 32];
    buffer[..20].copy_from_slice(event.sender.as_bytes());
    let sender = cainome::cairo_serde::U256::from_bytes_be(&buffer);
    let recipient = cainome::cairo_serde::U256::from_bytes_be(&event.recipient);
    let destination = event.destination;

    let m = event.message;

    let version = m[0];
    let nonce = u32::from_be_bytes(m[1..5].try_into().unwrap());
    let origin = u32::from_be_bytes(m[5..9].try_into().unwrap());
    let body = m[77..].try_into().unwrap();

    println!("Starknet message: {:?}", m);

    Message {
        version,
        nonce,
        origin,
        sender,
        destination,
        recipient,
        body: to_strk_message_bytes(body),
    }
}

/// Convert a byte slice to a starknet message
/// We have to pad the bytes to 16 bytes chunks
/// see here for more info https://github.com/keep-starknet-strange/alexandria/blob/main/src/bytes/src/bytes.cairo#L16
fn to_strk_message_bytes(bytes: &[u8]) -> Bytes {
    // Calculate the required padding
    let padding = (16 - (bytes.len() % 16)) % 16;
    let total_len = bytes.len() + padding;

    // Create a new byte vector with the necessary padding
    let mut padded_bytes = Vec::with_capacity(total_len);
    padded_bytes.extend_from_slice(bytes);
    padded_bytes.extend(std::iter::repeat(0).take(padding));

    let mut result = Vec::with_capacity(total_len / 16);
    for chunk in padded_bytes.chunks_exact(16) {
        // Convert each 16-byte chunk into a u128
        let mut array = [0u8; 16];
        array.copy_from_slice(chunk);
        result.push(u128::from_be_bytes(array));
    }

    Bytes {
        size: bytes.len() as u32,
        data: result,
    }
}

async fn send_msg_strk_to_evm<M, S>(
    from: &strk::Env,
    to: &eth::Env<M, S>,
) -> eyre::Result<TransactionReceipt>
where
    M: Middleware + 'static,
    S: Signer + 'static,
{
    let mut receiver = [0u8; 32];
    receiver[12..].copy_from_slice(&to.core.msg_receiver.address().0);
    let _sender = from.acc_tester.address();
    println!("Account sender {}", _sender);
    let msg_body = b"hello world";

    // dispatch
    let mailbox_contract = mailbox::new(from.core.mailbox, &from.acc_tester);
    let dispatch_res = mailbox_contract
        .dispatch(
            &DOMAIN_EVM,
            &cainome::cairo_serde::U256::from_bytes_be(&receiver),
            &to_strk_message_bytes(msg_body),
            &cainome::cairo_serde::U256 { low: 0, high: 0 },
            &None,
            &None,
        )
        .send()
        .await?;

    println!("\nDispatch res: {:?}", dispatch_res);
    let strk_provider: &AnyProvider = from.acc_owner.provider();
    let dispatch_receipt = strk_provider
        .get_transaction_receipt(dispatch_res.transaction_hash)
        .await?;

    let dispatch = match dispatch_receipt.block {
        ReceiptBlock::Pending => {
            // pending receipt
            match &dispatch_receipt.receipt {
                starknet::core::types::TransactionReceipt::Invoke(invoke_receipt) => {
                    parse_dispatch_from_res(&invoke_receipt.events)
<<<<<<< HEAD
                },
=======
                }
>>>>>>> 6bbf4baf
                _ => return Err(eyre::eyre!("Unexpected pending receipt type")),
            }
        }
        ReceiptBlock::Block { .. } => {
            // confirmed receipt
            match &dispatch_receipt.receipt {
                starknet::core::types::TransactionReceipt::Invoke(invoke_receipt) => {
                    parse_dispatch_from_res(&invoke_receipt.events)
<<<<<<< HEAD
                },
                _ => return Err(eyre::eyre!("Unexpected confirmed receipt type")),
            }
        },
    };

    // println!("\nDispatched: {:?}", dispatch);

=======
                }
                _ => return Err(eyre::eyre!("Unexpected confirmed receipt type")),
            }
        }
    };

>>>>>>> 6bbf4baf
    let process_tx = to
        .core
        .mailbox
        .process(vec![].into(), to_eth_message_bytes(dispatch.message).into());
    let process_tx_res = process_tx.send().await?.await?.unwrap();

    Ok(process_tx_res)
}

async fn send_msg_evm_to_strk<M, S>(
    from: &eth::Env<M, S>,
    to: &strk::Env,
) -> eyre::Result<TransactionReceiptWithBlockInfo>
where
    M: Middleware + 'static,
    S: Signer + 'static,
{
    // prepare message arguments
    // let sender = bech32_encode("osmo", from.acc_owner.address().as_bytes())?;
    let receiver = to.core.msg_receiver.to_bytes_be();
    let msg_body = b"hello world";

    let version = from.core.mailbox.version().call().await?;
    println!("version: {:?}", version);

    // dispatch
    let dispatch_tx_call = from
        .core
        .mailbox
        .dispatch_0(DOMAIN_STRK, receiver, msg_body.into());
    let dispatch_res = dispatch_tx_call.send().await?.await?.unwrap();
    let dispatch: DispatchFilter = parse_log(dispatch_res.logs[0].clone())?;

    // dispatch
    let mailbox_contract = mailbox::new(to.core.mailbox, &to.acc_tester);
<<<<<<< HEAD
    // println!(
    //     "message: {:?}",
    //     eth_dispatch_event_to_strk_message(dispatch.clone())
    // );
=======
>>>>>>> 6bbf4baf
    let process_res = mailbox_contract
        .process(
            &Bytes {
                size: 0,
                data: vec![],
            },
            &eth_dispatch_event_to_strk_message(dispatch),
        )
        .send()
        .await?;

    let strk_provider: &AnyProvider = to.acc_owner.provider();
    let process_receipt = strk_provider
        .get_transaction_receipt(process_res.transaction_hash)
        .await?;

    Ok(process_receipt)
}

#[tokio::test]
async fn test_mailbox_strk_to_evm() -> eyre::Result<()> {
    // init starknet env
    let strk = strk::setup_env(DOMAIN_STRK, &[TestValidators::new(DOMAIN_EVM, 5, 3)]).await?;

    // init eth env
    let anvil = eth::setup_env(DOMAIN_EVM).await?;
    let _ = send_msg_strk_to_evm(&strk, &anvil).await?;

    Ok(())
}

#[tokio::test]
async fn test_mailbox_evm_to_strk() -> eyre::Result<()> {
    // init starknet env
    let strk = strk::setup_env(DOMAIN_STRK, &[TestValidators::new(DOMAIN_EVM, 5, 3)]).await?;

    // init eth env
    let anvil = eth::setup_env(DOMAIN_EVM).await?;

    let _ = send_msg_evm_to_strk(&anvil, &strk).await?;

    Ok(())
}<|MERGE_RESOLUTION|>--- conflicted
+++ resolved
@@ -161,11 +161,7 @@
             match &dispatch_receipt.receipt {
                 starknet::core::types::TransactionReceipt::Invoke(invoke_receipt) => {
                     parse_dispatch_from_res(&invoke_receipt.events)
-<<<<<<< HEAD
-                },
-=======
                 }
->>>>>>> 6bbf4baf
                 _ => return Err(eyre::eyre!("Unexpected pending receipt type")),
             }
         }
@@ -174,23 +170,12 @@
             match &dispatch_receipt.receipt {
                 starknet::core::types::TransactionReceipt::Invoke(invoke_receipt) => {
                     parse_dispatch_from_res(&invoke_receipt.events)
-<<<<<<< HEAD
-                },
-                _ => return Err(eyre::eyre!("Unexpected confirmed receipt type")),
-            }
-        },
-    };
-
-    // println!("\nDispatched: {:?}", dispatch);
-
-=======
                 }
                 _ => return Err(eyre::eyre!("Unexpected confirmed receipt type")),
             }
         }
     };
 
->>>>>>> 6bbf4baf
     let process_tx = to
         .core
         .mailbox
@@ -226,13 +211,6 @@
 
     // dispatch
     let mailbox_contract = mailbox::new(to.core.mailbox, &to.acc_tester);
-<<<<<<< HEAD
-    // println!(
-    //     "message: {:?}",
-    //     eth_dispatch_event_to_strk_message(dispatch.clone())
-    // );
-=======
->>>>>>> 6bbf4baf
     let process_res = mailbox_contract
         .process(
             &Bytes {
